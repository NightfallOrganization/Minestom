--- conflicted
+++ resolved
@@ -3,11 +3,7 @@
 [versions]
 
 # Important dependencies
-<<<<<<< HEAD
-data = "1.21-rv4"
-=======
 data = "1.21.3-rv2"
->>>>>>> ccea53ac
 adventure = "4.17.0"
 jetbrainsAnnotations = "24.1.0"
 slf4j = "2.0.7"
