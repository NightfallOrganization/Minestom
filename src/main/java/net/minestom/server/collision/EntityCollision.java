--- conflicted
+++ resolved
@@ -25,11 +25,7 @@
             SweepResult sweepResult = new SweepResult(minimumRes, 0, 0, 0, null, 0, 0, 0, 0, 0, 0);
 
             if (!entityFilter.apply(e)) continue;
-<<<<<<< HEAD
-            if (!e.isCollidesWithEntities()) continue;
-=======
             if (!e.hasEntityCollision()) continue;
->>>>>>> ccea53ac
 
             // Overlapping with entity, math can't be done we return the entity
             if (e.getBoundingBox().intersectBox(e.getPosition().sub(point), boundingBox)) {
