package net.minestom.server.tag;

import org.jetbrains.annotations.ApiStatus;
import org.jetbrains.annotations.Contract;
import org.jetbrains.annotations.NotNull;
import org.jetbrains.annotations.Nullable;
import org.jglrxavpok.hephaistos.nbt.NBT;
import org.jglrxavpok.hephaistos.nbt.NBTCompound;

import java.util.function.BiConsumer;
import java.util.function.Function;
import java.util.function.Supplier;

/**
 * Represents a key to retrieve or change a value.
 * <p>
 * All tags are serializable.
 *
 * @param <T> the tag type
 */
@ApiStatus.NonExtendable
public class Tag<T> {

    private static final String EMPTY_KEY = "";

    private final String key;
    private final Function<NBTCompound, T> readFunction;
    private final BiConsumer<NBTCompound, T> writeConsumer;

    private final Supplier<T> defaultValue;

    protected Tag(@NotNull String key,
                  @NotNull Function<NBTCompound, T> readFunction,
                  @NotNull BiConsumer<NBTCompound, T> writeConsumer,
                  @Nullable Supplier<T> defaultValue) {
        this.key = key;
        this.readFunction = readFunction;
        this.writeConsumer = writeConsumer;
        this.defaultValue = defaultValue;
    }

    protected Tag(@NotNull String key,
                  @NotNull Function<NBTCompound, T> readFunction,
                  @NotNull BiConsumer<NBTCompound, T> writeConsumer) {
        this(key, readFunction, writeConsumer, null);
    }

    public @NotNull String getKey() {
        return key;
    }

    @Contract(value = "_ -> new", pure = true)
    public Tag<T> defaultValue(@NotNull Supplier<T> defaultValue) {
        return new Tag<>(key, readFunction, writeConsumer, defaultValue);
    }

    @Contract(value = "_ -> new", pure = true)
    public Tag<T> defaultValue(@NotNull T defaultValue) {
        return defaultValue(() -> defaultValue);
    }

    @Contract(value = "_, _ -> new", pure = true)
    public <R> Tag<R> map(@NotNull Function<T, R> readMap,
                          @NotNull Function<R, T> writeMap) {
        return new Tag<>(key,
                // Read
                nbtCompound -> {
                    final var old = readFunction.apply(nbtCompound);
                    if (old == null) {
                        return null;
                    }
                    return readMap.apply(old);
                },
                // Write
                (nbtCompound, r) -> {
                    var n = writeMap.apply(r);
                    writeConsumer.accept(nbtCompound, n);
                },
                // Default value
                () -> {
                    if (defaultValue == null) {
                        return null;
                    }
                    var old = defaultValue.get();
                    return readMap.apply(old);
                });
    }

    public @Nullable T read(@NotNull NBTCompound nbtCompound) {
        T result = readFunction.apply(nbtCompound);
        if (result == null) {
            final var supplier = defaultValue;
            result = supplier != null ? supplier.get() : null;
        }
        return result;
    }

    public void write(@NotNull NBTCompound nbtCompound, @Nullable T value) {
        if (value != null || key.equals(EMPTY_KEY)) {
            this.writeConsumer.accept(nbtCompound, value);
        } else {
            nbtCompound.removeTag(key);
        }
    }

    public void writeUnsafe(@NotNull NBTCompound nbtCompound, @Nullable Object value) {
        write(nbtCompound, (T) value);
    }

    public static @NotNull Tag<Byte> Byte(@NotNull String key) {
        return new Tag<>(key,
                nbtCompound -> nbtCompound.getByte(key),
                (nbtCompound, value) -> nbtCompound.setByte(key, value));
    }

    public static @NotNull Tag<Short> Short(@NotNull String key) {
        return new Tag<>(key,
                nbtCompound -> nbtCompound.getShort(key),
                (nbtCompound, value) -> nbtCompound.setShort(key, value));
    }

    public static @NotNull Tag<Integer> Integer(@NotNull String key) {
        return new Tag<>(key,
                nbtCompound -> nbtCompound.getInt(key),
                (nbtCompound, integer) -> nbtCompound.setInt(key, integer));
    }

    public static @NotNull Tag<Long> Long(@NotNull String key) {
        return new Tag<>(key,
                nbtCompound -> nbtCompound.getLong(key),
                (nbtCompound, value) -> nbtCompound.setLong(key, value));
    }

    public static @NotNull Tag<Float> Float(@NotNull String key) {
        return new Tag<>(key,
                nbtCompound -> nbtCompound.getFloat(key),
                (nbtCompound, value) -> nbtCompound.setFloat(key, value));
    }

    public static @NotNull Tag<Double> Double(@NotNull String key) {
        return new Tag<>(key,
                nbtCompound -> nbtCompound.getDouble(key),
                (nbtCompound, value) -> nbtCompound.setDouble(key, value));
    }

    public static @NotNull Tag<byte[]> ByteArray(@NotNull String key) {
        return new Tag<>(key,
                nbtCompound -> nbtCompound.getByteArray(key),
                (nbtCompound, value) -> nbtCompound.setByteArray(key, value));
    }

    public static @NotNull Tag<String> String(@NotNull String key) {
        return new Tag<>(key,
                nbtCompound -> nbtCompound.getString(key),
                (nbtCompound, value) -> nbtCompound.setString(key, value));
    }

    public static <T extends NBT> @NotNull Tag<T> NBT(@NotNull String key) {
        return new Tag<>(key,
                nbt -> {
                    final var currentNBT = nbt.get(key);
                    // Avoid a NPE when cloning a null variable.
                    if (currentNBT == null) {
                        return null;
                    }
                    return (T) currentNBT.deepClone();
                },
                ((nbt, value) -> nbt.set(key, value.deepClone())));
    }

    public static @NotNull Tag<int[]> IntArray(@NotNull String key) {
        return new Tag<>(key,
                nbtCompound -> nbtCompound.getIntArray(key),
                (nbtCompound, value) -> nbtCompound.setIntArray(key, value));
    }

    public static @NotNull Tag<long[]> LongArray(@NotNull String key) {
        return new Tag<>(key,
                nbtCompound -> nbtCompound.getLongArray(key),
                (nbtCompound, value) -> nbtCompound.setLongArray(key, value));
    }

    /**
     * Create a wrapper around a compound.
     *
     * @param key        the tag key
     * @param serializer the tag serializer
     * @param <T>        the tag type
     * @return the created tag
     */
    public static <T> @NotNull Tag<T> Structure(@NotNull String key, @NotNull TagSerializer<T> serializer) {
        return new Tag<>(key,
                nbtCompound -> {
                    final var compound = nbtCompound.getCompound(key);
                    if (compound == null) {
                        return null;
                    }
                    return serializer.read(TagReadable.fromCompound(compound));
                },
                (nbtCompound, value) -> {
                    var compound = nbtCompound.getCompound(key);
                    if (compound == null) {
                        compound = new NBTCompound();
                        nbtCompound.set(key, compound);
                    }
                    serializer.write(TagWritable.fromCompound(compound), value);
                });
    }

    public static <T> @NotNull Tag<T> View(@NotNull TagSerializer<T> serializer) {
        return new Tag<>(EMPTY_KEY,
                nbtCompound -> serializer.read(TagReadable.fromCompound(nbtCompound)),
                (nbtCompound, value) -> serializer.write(TagWritable.fromCompound(nbtCompound), value));
    }
<<<<<<< HEAD
=======

    /**
     * @deprecated use {@link #Structure(String, TagSerializer)} instead
     */
    @Deprecated
    public static <T> @NotNull Tag<T> Custom(@NotNull String key, @NotNull TagSerializer<T> serializer) {
        return Structure(key, serializer);
    }
>>>>>>> 43c2b48b
}<|MERGE_RESOLUTION|>--- conflicted
+++ resolved
@@ -212,8 +212,6 @@
                 nbtCompound -> serializer.read(TagReadable.fromCompound(nbtCompound)),
                 (nbtCompound, value) -> serializer.write(TagWritable.fromCompound(nbtCompound), value));
     }
-<<<<<<< HEAD
-=======
 
     /**
      * @deprecated use {@link #Structure(String, TagSerializer)} instead
@@ -222,5 +220,4 @@
     public static <T> @NotNull Tag<T> Custom(@NotNull String key, @NotNull TagSerializer<T> serializer) {
         return Structure(key, serializer);
     }
->>>>>>> 43c2b48b
 }