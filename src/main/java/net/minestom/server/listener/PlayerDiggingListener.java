package net.minestom.server.listener;

import net.minestom.server.entity.GameMode;
import net.minestom.server.entity.Player;
import net.minestom.server.event.EventDispatcher;
import net.minestom.server.event.item.ItemUpdateStateEvent;
import net.minestom.server.event.player.PlayerStartDiggingEvent;
import net.minestom.server.event.player.PlayerSwapItemEvent;
import net.minestom.server.instance.Instance;
import net.minestom.server.instance.block.Block;
import net.minestom.server.inventory.PlayerInventory;
import net.minestom.server.item.ItemStack;
import net.minestom.server.item.StackingRule;
import net.minestom.server.network.packet.client.play.ClientPlayerDiggingPacket;
import net.minestom.server.network.packet.server.play.AcknowledgePlayerDiggingPacket;
import net.minestom.server.network.packet.server.play.EntityEffectPacket;
import net.minestom.server.network.packet.server.play.RemoveEntityEffectPacket;
import net.minestom.server.potion.Potion;
import net.minestom.server.potion.PotionEffect;
import net.minestom.server.utils.BlockPosition;
import org.jetbrains.annotations.NotNull;

import java.util.List;
import java.util.concurrent.CopyOnWriteArrayList;

public class PlayerDiggingListener {

    private static final List<Player> playersEffect = new CopyOnWriteArrayList<>();

    public static void playerDiggingListener(ClientPlayerDiggingPacket packet, Player player) {
        final ClientPlayerDiggingPacket.Status status = packet.status;
        final BlockPosition blockPosition = packet.blockPosition;

        final Instance instance = player.getInstance();

        if (instance == null)
            return;

        if (status == ClientPlayerDiggingPacket.Status.STARTED_DIGGING) {
            final Block block = instance.getBlock(blockPosition);

            //Check if the player is allowed to break blocks based on their game mode
            if (player.getGameMode() == GameMode.SPECTATOR) {
                sendAcknowledgePacket(player, blockPosition, block,
                        ClientPlayerDiggingPacket.Status.STARTED_DIGGING, false);
                return; //Spectators can't break blocks
            } else if (player.getGameMode() == GameMode.ADVENTURE) {
                //Check if the item can break the block with the current item
                ItemStack itemInMainHand = player.getItemInMainHand();
                Block destroyedBlock = instance.getBlock(blockPosition);
                if (!itemInMainHand.getMeta().getCanDestroy().contains(destroyedBlock)) {
                    sendAcknowledgePacket(player, blockPosition, block,
                            ClientPlayerDiggingPacket.Status.STARTED_DIGGING, false);
                    return;
                }
            }

            final boolean instantBreak = player.isCreative() ||
                    player.isInstantBreak() ||
                    block.registry().destroySpeed() == 0;

            if (instantBreak) {
                // No need to check custom block
                breakBlock(instance, player, blockPosition, block, status);
            } else {
<<<<<<< HEAD
                PlayerStartDiggingEvent playerStartDiggingEvent = new PlayerStartDiggingEvent(player, block, blockPosition);
                player.callEvent(PlayerStartDiggingEvent.class, playerStartDiggingEvent);
=======
                final CustomBlock customBlock = instance.getCustomBlock(blockPosition);
                final int customBlockId = customBlock == null ? 0 : customBlock.getCustomBlockId();

                PlayerStartDiggingEvent playerStartDiggingEvent = new PlayerStartDiggingEvent(player, blockPosition, blockStateId, customBlockId);
                EventDispatcher.call(playerStartDiggingEvent);
>>>>>>> 80d0b8de

                if (playerStartDiggingEvent.isCancelled()) {
                    addEffect(player);

                    // Unsuccessful digging
                    sendAcknowledgePacket(player, blockPosition, block,
                            ClientPlayerDiggingPacket.Status.STARTED_DIGGING, false);
                } else if (false) {
                    // TODO: Handle Custom Block here
                }
            }

        } else if (status == ClientPlayerDiggingPacket.Status.CANCELLED_DIGGING) {

            final Block block = instance.getBlock(blockPosition);
            // Remove custom block target
            player.resetTargetBlock();

            sendAcknowledgePacket(player, blockPosition, block,
                    ClientPlayerDiggingPacket.Status.CANCELLED_DIGGING, true);

        } else if (status == ClientPlayerDiggingPacket.Status.FINISHED_DIGGING) {

            final Block block = instance.getBlock(blockPosition);

            if (false) {
                // TODO: Handle custom block with block break delay here
            } else {
                // Vanilla block
                breakBlock(instance, player, blockPosition, block, status);
            }

        } else if (status == ClientPlayerDiggingPacket.Status.DROP_ITEM_STACK) {

            final ItemStack droppedItemStack = player.getInventory().getItemInMainHand();
            dropItem(player, droppedItemStack, ItemStack.AIR);

        } else if (status == ClientPlayerDiggingPacket.Status.DROP_ITEM) {

            final int dropAmount = 1;

            ItemStack handItem = player.getInventory().getItemInMainHand();
            final StackingRule stackingRule = handItem.getStackingRule();
            final int handAmount = stackingRule.getAmount(handItem);

            if (handAmount <= dropAmount) {
                // Drop the whole item without copy
                dropItem(player, handItem, ItemStack.AIR);
            } else {
                // Drop a single item, need a copy
                ItemStack droppedItemStack2 = stackingRule.apply(handItem, dropAmount);

                handItem = stackingRule.apply(handItem, handAmount - dropAmount);

                dropItem(player, droppedItemStack2, handItem);
            }

        } else if (status == ClientPlayerDiggingPacket.Status.UPDATE_ITEM_STATE) {
            Player.Hand hand = null;
            if (player.isEating()) {
                hand = player.getEatingHand();
            } else if (player.getItemInHand(Player.Hand.OFF).getMaterial().hasState()) {
                hand = Player.Hand.OFF;
            } else if (player.getItemInHand(Player.Hand.MAIN).getMaterial().hasState()) {
                hand = Player.Hand.MAIN;
            }

            player.refreshEating(null);
            player.triggerStatus((byte) 9);

            ItemUpdateStateEvent itemUpdateStateEvent = player.callItemUpdateStateEvent(hand);

            if (itemUpdateStateEvent == null) {
                player.refreshActiveHand(true, false, false);
            } else {
                final boolean isOffHand = itemUpdateStateEvent.getHand() == Player.Hand.OFF;
                player.refreshActiveHand(itemUpdateStateEvent.hasHandAnimation(), isOffHand, false);
            }

        } else if (status == ClientPlayerDiggingPacket.Status.SWAP_ITEM_HAND) {

            final PlayerInventory playerInventory = player.getInventory();
            final ItemStack mainHand = playerInventory.getItemInMainHand();
            final ItemStack offHand = playerInventory.getItemInOffHand();

            PlayerSwapItemEvent swapItemEvent = new PlayerSwapItemEvent(player, offHand, mainHand);
            EventDispatcher.callCancellable(swapItemEvent, () -> {
                playerInventory.setItemInMainHand(swapItemEvent.getMainHandItem());
                playerInventory.setItemInOffHand(swapItemEvent.getOffHandItem());
            });

        }
    }

    private static void breakBlock(Instance instance,
                                   Player player,
                                   BlockPosition blockPosition, Block block,
                                   ClientPlayerDiggingPacket.Status status) {
        // Finished digging, remove effect if any
        player.resetTargetBlock();

        // Unverified block break, client is fully responsible
        final boolean result = instance.breakBlock(player, blockPosition);

        final Block updatedBlock = instance.getBlock(blockPosition);

        // Send acknowledge packet to allow or cancel the digging process
        sendAcknowledgePacket(player, blockPosition, updatedBlock, status, result);

        if (!result) {
            if (block.isSolid()) {
                final BlockPosition playerBlockPosition = player.getPosition().toBlockPosition();

                // Teleport the player back if he broke a solid block just below him
                if (playerBlockPosition.subtract(0, 1, 0).equals(blockPosition))
                    player.teleport(player.getPosition());
            }
        }
    }

    private static void dropItem(@NotNull Player player,
                                 @NotNull ItemStack droppedItem, @NotNull ItemStack handItem) {
        final PlayerInventory playerInventory = player.getInventory();
        if (player.dropItem(droppedItem)) {
            playerInventory.setItemInMainHand(handItem);
        } else {
            playerInventory.update();
        }
    }

    /**
     * Adds the effect {@link PotionEffect#DIG_SLOWDOWN} to the player.
     * <p>
     * Used for CustomBlock break delay or when the {@link PlayerStartDiggingEvent} is cancelled
     * to remove the player break animation.
     *
     * @param player the player to add the effect to
     */
    private static void addEffect(@NotNull Player player) {
        playersEffect.add(player);

        EntityEffectPacket entityEffectPacket = new EntityEffectPacket();
        entityEffectPacket.entityId = player.getEntityId();
        entityEffectPacket.potion = new Potion(
                PotionEffect.DIG_SLOWDOWN,
                (byte) -1,
                0,
                false,
                false,
                false
        );
        player.getPlayerConnection().sendPacket(entityEffectPacket);
    }

    /**
     * Used to remove the affect from {@link #addEffect(Player)}.
     * <p>
     * Called when the player cancelled or finished digging the CustomBlock.
     *
     * @param player the player to remove the effect to
     */
    public static void removeEffect(@NotNull Player player) {
        if (playersEffect.contains(player)) {
            playersEffect.remove(player);

            RemoveEntityEffectPacket removeEntityEffectPacket = new RemoveEntityEffectPacket();
            removeEntityEffectPacket.entityId = player.getEntityId();
            removeEntityEffectPacket.effect = PotionEffect.DIG_SLOWDOWN;
            player.getPlayerConnection().sendPacket(removeEntityEffectPacket);
        }
    }

    /**
     * Sends an {@link AcknowledgePlayerDiggingPacket} to a connection.
     *
     * @param player        the player
     * @param blockPosition the block position
     * @param block         the block
     * @param status        the status of the digging
     * @param success       true to notify of a success, false otherwise
     */
    private static void sendAcknowledgePacket(@NotNull Player player, @NotNull BlockPosition blockPosition, Block block,
                                              @NotNull ClientPlayerDiggingPacket.Status status, boolean success) {
        AcknowledgePlayerDiggingPacket acknowledgePlayerDiggingPacket = new AcknowledgePlayerDiggingPacket();
        acknowledgePlayerDiggingPacket.blockPosition = blockPosition;
        acknowledgePlayerDiggingPacket.blockStateId = block.getStateId();
        acknowledgePlayerDiggingPacket.status = status;
        acknowledgePlayerDiggingPacket.successful = success;

        player.getPlayerConnection().sendPacket(acknowledgePlayerDiggingPacket);
    }

}<|MERGE_RESOLUTION|>--- conflicted
+++ resolved
@@ -63,16 +63,8 @@
                 // No need to check custom block
                 breakBlock(instance, player, blockPosition, block, status);
             } else {
-<<<<<<< HEAD
                 PlayerStartDiggingEvent playerStartDiggingEvent = new PlayerStartDiggingEvent(player, block, blockPosition);
-                player.callEvent(PlayerStartDiggingEvent.class, playerStartDiggingEvent);
-=======
-                final CustomBlock customBlock = instance.getCustomBlock(blockPosition);
-                final int customBlockId = customBlock == null ? 0 : customBlock.getCustomBlockId();
-
-                PlayerStartDiggingEvent playerStartDiggingEvent = new PlayerStartDiggingEvent(player, blockPosition, blockStateId, customBlockId);
-                EventDispatcher.call(playerStartDiggingEvent);
->>>>>>> 80d0b8de
+                EventDispatcher.call(PlayerStartDiggingEvent.class, playerStartDiggingEvent);
 
                 if (playerStartDiggingEvent.isCancelled()) {
                     addEffect(player);
