package net.minestom.server.network.player;

import io.netty.buffer.ByteBuf;
import io.netty.channel.Channel;
import io.netty.channel.ChannelHandlerContext;
<<<<<<< HEAD
import lombok.Getter;
import net.minestom.server.extras.mojangAuth.Decrypter;
import net.minestom.server.extras.mojangAuth.Encrypter;
import net.minestom.server.extras.mojangAuth.MojangCrypt;
=======
import io.netty.channel.ChannelPipeline;
import io.netty.channel.socket.SocketChannel;
import net.minestom.server.network.netty.codec.PacketCompressor;
>>>>>>> 53410c73
import net.minestom.server.network.packet.server.ServerPacket;
import net.minestom.server.network.packet.server.login.SetCompressionPacket;

import javax.crypto.SecretKey;
import java.net.SocketAddress;

/**
 * Represent a networking connection with Netty
 * It is the implementation used for all server connection client
 */
public class NettyPlayerConnection extends PlayerConnection {

<<<<<<< HEAD
	private ChannelHandlerContext channel;
	@Getter
	private boolean encrypted = false;


	public NettyPlayerConnection(ChannelHandlerContext channel) {
		super();
		this.channel = channel;
	}

	public void setEncryptionKey(SecretKey secretKey) {
		this.encrypted = true;
		getChannel().pipeline().addBefore("decoder", "decrypt", new Decrypter(MojangCrypt.getCipher(2, secretKey)));
		getChannel().pipeline().addBefore("encoder", "encrypt", new Encrypter(MojangCrypt.getCipher(1, secretKey)));
	}

	@Override
	public void sendPacket(ByteBuf buffer, boolean copy) {
		//System.out.println(getConnectionState() + " out");
		if (encrypted) {
			buffer = buffer.copy();
			buffer.retain();
			getChannel().writeAndFlush(buffer);
			buffer.release();
		} else {
			buffer.retain();
			getChannel().writeAndFlush(buffer);
		}
	}

	@Override
	public void writePacket(ByteBuf buffer, boolean copy) {
		if (encrypted) {
			buffer = buffer.copy();
			buffer.retain();
			getChannel().write(buffer);
			buffer.release();
		} else {
			buffer.retain();
			getChannel().write(buffer);
		}
	}

	@Override
	public void sendPacket(ServerPacket serverPacket) {
		//System.out.println(serverPacket.getClass().getName() + " out");
		ByteBuf buffer = PacketUtils.writePacket(serverPacket);
		sendPacket(buffer, false);
		buffer.release();
	}

	@Override
	public void flush() {
		getChannel().flush();
	}

	@Override
	public SocketAddress getRemoteAddress() {
		return getChannel().channel().remoteAddress();
	}

	@Override
	public void disconnect() {
		getChannel().close();
	}

	public ChannelHandlerContext getChannel() {
		return channel;
	}
=======
    private final SocketChannel channel;

    public NettyPlayerConnection(SocketChannel channel) {
        super();

        this.channel = channel;
    }

    @Override
    public void enableCompression(int threshold) {
        sendPacket(new SetCompressionPacket(threshold));

        channel.pipeline().addAfter("framer", "compressor", new PacketCompressor(threshold));
    }

    @Override
    public void sendPacket(ByteBuf buffer) {
        buffer.retain();
        channel.writeAndFlush(buffer);
    }

    @Override
    public void writePacket(ByteBuf buffer) {
        buffer.retain();
        channel.write(buffer);
    }

    @Override
    public void sendPacket(ServerPacket serverPacket) {
        channel.writeAndFlush(serverPacket);
    }

    @Override
    public void flush() {
        channel.flush();
    }

    @Override
    public SocketAddress getRemoteAddress() {
        return channel.remoteAddress();
    }

    @Override
    public void disconnect() {
        getChannel().close();
    }

    public Channel getChannel() {
        return channel;
    }
>>>>>>> 53410c73

}<|MERGE_RESOLUTION|>--- conflicted
+++ resolved
@@ -3,16 +3,13 @@
 import io.netty.buffer.ByteBuf;
 import io.netty.channel.Channel;
 import io.netty.channel.ChannelHandlerContext;
-<<<<<<< HEAD
 import lombok.Getter;
 import net.minestom.server.extras.mojangAuth.Decrypter;
 import net.minestom.server.extras.mojangAuth.Encrypter;
 import net.minestom.server.extras.mojangAuth.MojangCrypt;
-=======
 import io.netty.channel.ChannelPipeline;
 import io.netty.channel.socket.SocketChannel;
 import net.minestom.server.network.netty.codec.PacketCompressor;
->>>>>>> 53410c73
 import net.minestom.server.network.packet.server.ServerPacket;
 import net.minestom.server.network.packet.server.login.SetCompressionPacket;
 
@@ -25,13 +22,11 @@
  */
 public class NettyPlayerConnection extends PlayerConnection {
 
-<<<<<<< HEAD
-	private ChannelHandlerContext channel;
+	private final SocketChannel channel;
 	@Getter
 	private boolean encrypted = false;
 
-
-	public NettyPlayerConnection(ChannelHandlerContext channel) {
+	public NettyPlayerConnection(SocketChannel channel) {
 		super();
 		this.channel = channel;
 	}
@@ -43,12 +38,19 @@
 	}
 
 	@Override
+    public void enableCompression(int threshold) {
+        sendPacket(new SetCompressionPacket(threshold));
+
+        channel.pipeline().addAfter("framer", "compressor", new PacketCompressor(threshold));
+    }
+
+    @Override
 	public void sendPacket(ByteBuf buffer, boolean copy) {
 		//System.out.println(getConnectionState() + " out");
 		if (encrypted) {
 			buffer = buffer.copy();
 			buffer.retain();
-			getChannel().writeAndFlush(buffer);
+			channel.writeAndFlush(buffer);
 			buffer.release();
 		} else {
 			buffer.retain();
@@ -61,7 +63,7 @@
 		if (encrypted) {
 			buffer = buffer.copy();
 			buffer.retain();
-			getChannel().write(buffer);
+			channel.write(buffer);
 			buffer.release();
 		} else {
 			buffer.retain();
@@ -72,9 +74,8 @@
 	@Override
 	public void sendPacket(ServerPacket serverPacket) {
 		//System.out.println(serverPacket.getClass().getName() + " out");
-		ByteBuf buffer = PacketUtils.writePacket(serverPacket);
-		sendPacket(buffer, false);
-		buffer.release();
+        //TODO check wat this does
+        channel.writeAndFlush(serverPacket);
 	}
 
 	@Override
@@ -84,7 +85,7 @@
 
 	@Override
 	public SocketAddress getRemoteAddress() {
-		return getChannel().channel().remoteAddress();
+		return getChannel().remoteAddress();
 	}
 
 	@Override
@@ -92,60 +93,8 @@
 		getChannel().close();
 	}
 
-	public ChannelHandlerContext getChannel() {
+	public Channel getChannel() {
 		return channel;
 	}
-=======
-    private final SocketChannel channel;
-
-    public NettyPlayerConnection(SocketChannel channel) {
-        super();
-
-        this.channel = channel;
-    }
-
-    @Override
-    public void enableCompression(int threshold) {
-        sendPacket(new SetCompressionPacket(threshold));
-
-        channel.pipeline().addAfter("framer", "compressor", new PacketCompressor(threshold));
-    }
-
-    @Override
-    public void sendPacket(ByteBuf buffer) {
-        buffer.retain();
-        channel.writeAndFlush(buffer);
-    }
-
-    @Override
-    public void writePacket(ByteBuf buffer) {
-        buffer.retain();
-        channel.write(buffer);
-    }
-
-    @Override
-    public void sendPacket(ServerPacket serverPacket) {
-        channel.writeAndFlush(serverPacket);
-    }
-
-    @Override
-    public void flush() {
-        channel.flush();
-    }
-
-    @Override
-    public SocketAddress getRemoteAddress() {
-        return channel.remoteAddress();
-    }
-
-    @Override
-    public void disconnect() {
-        getChannel().close();
-    }
-
-    public Channel getChannel() {
-        return channel;
-    }
->>>>>>> 53410c73
 
 }