package net.minestom.server.network.player;

import io.netty.buffer.ByteBuf;
import net.minestom.server.MinecraftServer;
import net.minestom.server.entity.Player;
import net.minestom.server.entity.fakeplayer.FakePlayer;
import net.minestom.server.network.packet.server.ServerPacket;
import net.minestom.server.utils.validate.Check;

import java.net.InetSocketAddress;
import java.net.SocketAddress;

public class FakePlayerConnection extends PlayerConnection {

    @Override
<<<<<<< HEAD
    public void sendPacket(ByteBuf buffer, boolean copy) {
=======
    public void enableCompression(int threshold) {
        throw new UnsupportedOperationException("FakePlayer cannot enable compression");
    }

    @Override
    public void sendPacket(ByteBuf buffer) {
>>>>>>> 53410c73
        throw new UnsupportedOperationException("FakePlayer cannot read Bytebuf");
    }

    @Override
<<<<<<< HEAD
    public void writePacket(ByteBuf buffer, boolean copy) {
        throw new UnsupportedOperationException("FakePlayer cannot read Bytebuf");
=======
    public void writePacket(ByteBuf buffer) {
        throw new UnsupportedOperationException("FakePlayer cannot write to Bytebuf");
>>>>>>> 53410c73
    }

    @Override
    public void sendPacket(ServerPacket serverPacket) {
        getFakePlayer().getController().consumePacket(serverPacket);
    }

    @Override
    public void flush() {
        // Does nothing
    }

    @Override
    public SocketAddress getRemoteAddress() {
        return new InetSocketAddress(0);
    }

    @Override
    public void disconnect() {
        if (getFakePlayer().isRegistered())
            MinecraftServer.getConnectionManager().removePlayer(this);
    }

    public FakePlayer getFakePlayer() {
        return (FakePlayer) getPlayer();
    }


    @Override
    public void setPlayer(Player player) {
        Check.argCondition(!(player instanceof FakePlayer), "FakePlayerController needs a FakePlayer object");
        super.setPlayer(player);
    }
}<|MERGE_RESOLUTION|>--- conflicted
+++ resolved
@@ -13,27 +13,18 @@
 public class FakePlayerConnection extends PlayerConnection {
 
     @Override
-<<<<<<< HEAD
-    public void sendPacket(ByteBuf buffer, boolean copy) {
-=======
     public void enableCompression(int threshold) {
         throw new UnsupportedOperationException("FakePlayer cannot enable compression");
     }
 
     @Override
-    public void sendPacket(ByteBuf buffer) {
->>>>>>> 53410c73
+    public void sendPacket(ByteBuf buffer, boolean copy) {
         throw new UnsupportedOperationException("FakePlayer cannot read Bytebuf");
     }
 
     @Override
-<<<<<<< HEAD
     public void writePacket(ByteBuf buffer, boolean copy) {
-        throw new UnsupportedOperationException("FakePlayer cannot read Bytebuf");
-=======
-    public void writePacket(ByteBuf buffer) {
         throw new UnsupportedOperationException("FakePlayer cannot write to Bytebuf");
->>>>>>> 53410c73
     }
 
     @Override
