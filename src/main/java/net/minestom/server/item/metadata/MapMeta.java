--- conflicted
+++ resolved
@@ -15,20 +15,17 @@
     private List<MapDecoration> decorations = new ArrayList<>();
     private ChatColor mapColor = ChatColor.NO_COLOR;
 
-<<<<<<< HEAD
-    /**
-     * Get the map id
-     *
-     * @return the map id
-     */
-=======
     public MapMeta() {}
 
     public MapMeta(int id) {
         this.mapId = id;
     }
 
->>>>>>> 01d0e793
+    /**
+     * Get the map id
+     *
+     * @return the map id
+     */
     public int getMapId() {
         return mapId;
     }
