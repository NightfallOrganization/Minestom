--- conflicted
+++ resolved
@@ -532,11 +532,7 @@
         EntitySpawnType type = entityType.registry().spawnType();
         this.aerodynamics = aerodynamics.withAirResistance(type == EntitySpawnType.LIVING ||
                 type == EntitySpawnType.PLAYER ? 0.91 : 0.98, 1 - entityType.registry().drag());
-<<<<<<< HEAD
-        initCollisions();
-=======
         updateCollisions();
->>>>>>> ccea53ac
         Set<Player> viewers = new HashSet<>(getViewers());
         getViewers().forEach(this::updateOldViewer);
         viewers.forEach(this::updateNewViewer);
@@ -793,7 +789,6 @@
         this.lastSyncedPosition = spawnPosition;
         this.previousPhysicsResult = null;
         this.instance = instance;
-        initCollisions();
         return instance.loadOptionalChunk(spawnPosition).thenAccept(chunk -> {
             try {
                 Check.notNull(chunk, "Entity has been placed in an unloaded chunk!");
@@ -1747,43 +1742,20 @@
         return boundingBox.relativeEnd();
     }
 
-<<<<<<< HEAD
-    public boolean isCollidesWithEntities() {
-        return collidesWithEntities;
-    }
-
-    public boolean isPreventBlockPlacement() {
-=======
     public boolean hasEntityCollision() {
         return collidesWithEntities;
     }
 
     public boolean preventBlockPlacement() {
->>>>>>> ccea53ac
         // EntityMeta can change at any time, so initializing this during #initCollisions is not an option
         // Can be overridden to allow for custom behaviour
         if (entityMeta instanceof ArmorStandMeta armorStandMeta && armorStandMeta.isMarker()) return false;
         return preventBlockPlacement;
     }
 
-<<<<<<< HEAD
-    protected void initCollisions() {
-        preventBlockPlacement = entityType != EntityType.ARROW
-                && entityType != EntityType.ITEM
-                && entityType != EntityType.SNOWBALL
-                && entityType != EntityType.EXPERIENCE_BOTTLE
-                && entityType != EntityType.EXPERIENCE_ORB
-                && entityType != EntityType.POTION
-                && entityType != EntityType.AREA_EFFECT_CLOUD;
-
-        collidesWithEntities = entityType != EntityType.TEXT_DISPLAY
-                && entityType != EntityType.ITEM_DISPLAY
-                && entityType != EntityType.BLOCK_DISPLAY;
-=======
     protected void updateCollisions() {
         preventBlockPlacement = !ALLOW_BLOCK_PLACEMENT_ENTITIES.contains(entityType);
         collidesWithEntities = !NO_ENTITY_COLLISION_ENTITIES.contains(entityType);
->>>>>>> ccea53ac
     }
 
     /**
